#!/usr/bin/env python

#
# -*- coding: utf-8 -*-
#
# 2016-02-01
# Author: Tong Zhang
#
from __future__ import division, print_function
from decimal import *
getcontext().prec = 16

"""
python package to handle RPN issues
RPN: Reverse Polish Notation

USAGE:
    rpnstr = '10 1 2 + sin *'
    rpnins = Rpn(rpnstr)
    result = rpnins.solve()

    Or:
    result = Rpn.solve_rpn(rpnstr)
"""
__AUTHOR__ = "Tong Zhang"
__VERSION__ = "1.0.0"


import math

class Rpn(object):
    def __init__(self, istr, delimiter = None):
        self.opslist = istr.lower().replace('pi',str(math.pi)).split(delimiter)
        self.opslist.reverse()

        oprts = ['+', '-', '*', '/', 'sin', 'cos', 'tan']
        opfun = [self.fadd, self.fsub, self.fmul, self.fdiv,
                 self.fsin, self.fcos, self.ftan]
        self.opdic = dict(zip(oprts, opfun))

    def fadd(self):
        a = float(self.tmpopslist.pop())
        b = float(self.tmpopslist.pop())
        return b + a

    def fsub(self):
        a = float(self.tmpopslist.pop())
        b = float(self.tmpopslist.pop())
        return b - a

    def fmul(self):
        a = float(self.tmpopslist.pop())
        b = float(self.tmpopslist.pop())
        return  b * a

    def fdiv(self):
        a = float(self.tmpopslist.pop())
        b = float(self.tmpopslist.pop())
        return b / a

    def fsin(self):
        a = float(self.tmpopslist.pop())
        return math.sin(a)

    def fcos(self):
        a = float(self.tmpopslist.pop())
        return math.cos(a)

    def ftan(self):
        a = float(self.tmpopslist.pop())
        return math.tan(a)

    def __str__(self):
        return ' '.join(reversed(self.opslist))

    @classmethod
    def solve_rpn(cls, istr):
        """ solve rpn expression

            USAGE: solve_rpn(rpnstr)
            :param rpnstr: rpn string
            return: calculated result
        """
        return cls(istr).solve()

    def solve(self):
        popflag = True
        self.tmpopslist = []
        while len(self.opslist) > 1:

            while popflag:
                try:
                    op = self.opslist.pop()
                    self.tmpopslist.append(op)
                    try:
                        float(op)
                    except:
                        popflag = False
                except IndexError:
                    return None

            try:
                oprt = self.tmpopslist.pop()
                tmpr = self.opdic[oprt]()
            except (IndexError, ValueError, KeyError):
                return None
            self.opslist.append('{result:.20f}'.format(result = tmpr))

            popflag = True

<<<<<<< HEAD
        try:
            return float(self.opslist[0])
        except:
            return None
                
=======
        return float(self.opslist[0])

>>>>>>> 043ddd55
def test():
    istr1 = '1 2 + 3 * sin'
    rpnins1 = Rpn(istr1)
    print(rpnins1)
    print(rpnins1.solve())

    istr2 = '1 2 + 3 * cos'
    rpnins2 = Rpn(istr2)
    print(rpnins2)
    print(rpnins2.solve())

    istr3 = '10,3,1,2,/,*,-,tan'
    rpnins3 = Rpn(istr3, ',')
    print(rpnins3)
    print(rpnins3.solve())

    istr4 = '0.2 10.24 pi * 180 / * 10.24 pi * 180 / sin /'
    rpnins4 = Rpn(istr4)
    print(rpnins4)
    print(rpnins4.solve())

    istr5 = '0.2 10.24 pi * 180 / * 10.24 pi * 180'
    rpnins5 = Rpn(istr5)
    print(rpnins5)
    print(rpnins5.solve())

def main():
    test()

if __name__ == '__main__':
    main()<|MERGE_RESOLUTION|>--- conflicted
+++ resolved
@@ -108,16 +108,11 @@
 
             popflag = True
 
-<<<<<<< HEAD
         try:
             return float(self.opslist[0])
         except:
             return None
                 
-=======
-        return float(self.opslist[0])
-
->>>>>>> 043ddd55
 def test():
     istr1 = '1 2 + 3 * sin'
     rpnins1 = Rpn(istr1)
